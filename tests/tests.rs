--- conflicted
+++ resolved
@@ -4,19 +4,12 @@
 struct Counter(u32);
 
 struct UpdateSystem;
-<<<<<<< HEAD
-impl System<VecEntityContainer> for UpdateSystem {
-    fn run(&self, entities: &VecEntityContainer, ecm: &mut EntityComponentManager) {
-        for entity in &entities.inner {
-            if let Ok(comp) = ecm.borrow_mut_component::<Counter>(*entity) {
-=======
 impl System<VecEntityStore> for UpdateSystem {
     fn run(&self, ecm: &mut EntityComponentManager<VecEntityStore>) {
         let (e_store, c_store) = ecm.stores_mut();
 
         for entity in &e_store.inner.clone() {
             if let Ok(comp) = c_store.borrow_mut_component::<Counter>(*entity) {
->>>>>>> 93bca4fd
                 comp.0 += 1;
             }
         }
@@ -24,19 +17,12 @@
 }
 
 struct TestUpdateSystem(u32);
-<<<<<<< HEAD
-impl System<VecEntityContainer> for TestUpdateSystem {
-    fn run(&self, entities: &VecEntityContainer, ecm: &mut EntityComponentManager) {
-        for entity in &entities.inner {
-            if let Ok(comp) = ecm.borrow_mut_component::<Counter>(*entity) {
-=======
 impl System<VecEntityStore> for TestUpdateSystem {
     fn run(&self, ecm: &mut EntityComponentManager<VecEntityStore>) {
         let (e_store, c_store) = ecm.stores_mut();
 
         for entity in &e_store.inner.clone() {
             if let Ok(comp) = c_store.borrow_mut_component::<Counter>(*entity) {
->>>>>>> 93bca4fd
                 assert_eq!(comp.0, self.0);
             }
         }

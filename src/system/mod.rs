--- conflicted
+++ resolved
@@ -23,11 +23,7 @@
 where
     T: EntityStore,
 {
-<<<<<<< HEAD
-    fn run(&self, entities: &T, ecm: &mut EntityComponentManager);
-=======
     fn run(&self, ecm: &mut EntityComponentManager<T>);
->>>>>>> 93bca4fd
 }
 
 /// Internal wrapper for a system. Contains also filter, priority, sort and entities.

--- conflicted
+++ resolved
@@ -13,19 +13,12 @@
 struct Depth(u32);
 
 pub struct SizeSystem;
-<<<<<<< HEAD
-impl System<VecEntityContainer> for SizeSystem {
-    fn run(&self, entities: &VecEntityContainer, ecm: &mut EntityComponentManager) {
-        for entity in &entities.inner {
-            if let Ok(comp) = ecm.borrow_mut_component::<Size>(*entity) {
-=======
 impl System<VecEntityStore> for SizeSystem {
     fn run(&self, ecm: &mut EntityComponentManager<VecEntityStore>) {
         let (e_store, c_store) = ecm.stores_mut();
 
         for entity in &e_store.inner {
             if let Ok(comp) = c_store.borrow_mut_component::<Size>(*entity) {
->>>>>>> 93bca4fd
                 comp.width += 1;
                 comp.height += 1;
             }
@@ -34,13 +27,6 @@
 }
 
 pub struct PrintSystem;
-<<<<<<< HEAD
-impl System<VecEntityContainer> for PrintSystem {
-    fn run(&self, entities: &VecEntityContainer, ecm: &mut EntityComponentManager) {
-        for entity in &entities.inner {
-            if let Ok(name) = ecm.borrow_component::<Name>(*entity) {
-                if let Ok(size) = ecm.borrow_component::<Size>(*entity) {
-=======
 impl System<VecEntityStore> for PrintSystem {
     fn run(&self, ecm: &mut EntityComponentManager<VecEntityStore>) {
         let (e_store, c_store) = ecm.stores_mut();
@@ -48,7 +34,6 @@
         for entity in &e_store.inner {
             if let Ok(name) = c_store.borrow_component::<Name>(*entity) {
                 if let Ok(size) = c_store.borrow_component::<Size>(*entity) {
->>>>>>> 93bca4fd
                     println!("{} width: {}; height: {}", name.0, size.width, size.height);
                 }
             }

use dces::prelude::*;

struct InitSystem;

<<<<<<< HEAD
impl System<VecEntityContainer> for InitSystem {
    fn run(&self, _: &VecEntityContainer, _: &mut EntityComponentManager) {
=======
impl System<VecEntityStore> for InitSystem {
    fn run(&self, _: &mut EntityComponentManager<VecEntityStore>) {
>>>>>>> 93bca4fd
        println!("Init");
    }
}

struct CleanupSystem;

<<<<<<< HEAD
impl System<VecEntityContainer> for CleanupSystem {
    fn run(&self, _: &VecEntityContainer, _: &mut EntityComponentManager) {
=======
impl System<VecEntityStore> for CleanupSystem {
    fn run(&self, _: &mut EntityComponentManager<VecEntityStore>) {
>>>>>>> 93bca4fd
        println!("Cleanup");
    }
}

struct PrintSystem;

<<<<<<< HEAD
impl System<VecEntityContainer> for PrintSystem {
    fn run(&self, _: &VecEntityContainer, _: &mut EntityComponentManager) {
=======
impl System<VecEntityStore> for PrintSystem {
    fn run(&self, _: &mut EntityComponentManager<VecEntityStore>) {
>>>>>>> 93bca4fd
        println!("Print");
    }
}

fn main() {
    let mut world = World::<VecEntityStore>::new();

    world.register_init_system(InitSystem);
    world.create_system(PrintSystem).build();
    world.register_cleanup_system(CleanupSystem);

    world.run();
    world.run();
}<|MERGE_RESOLUTION|>--- conflicted
+++ resolved
@@ -2,39 +2,24 @@
 
 struct InitSystem;
 
-<<<<<<< HEAD
-impl System<VecEntityContainer> for InitSystem {
-    fn run(&self, _: &VecEntityContainer, _: &mut EntityComponentManager) {
-=======
 impl System<VecEntityStore> for InitSystem {
     fn run(&self, _: &mut EntityComponentManager<VecEntityStore>) {
->>>>>>> 93bca4fd
         println!("Init");
     }
 }
 
 struct CleanupSystem;
 
-<<<<<<< HEAD
-impl System<VecEntityContainer> for CleanupSystem {
-    fn run(&self, _: &VecEntityContainer, _: &mut EntityComponentManager) {
-=======
 impl System<VecEntityStore> for CleanupSystem {
     fn run(&self, _: &mut EntityComponentManager<VecEntityStore>) {
->>>>>>> 93bca4fd
         println!("Cleanup");
     }
 }
 
 struct PrintSystem;
 
-<<<<<<< HEAD
-impl System<VecEntityContainer> for PrintSystem {
-    fn run(&self, _: &VecEntityContainer, _: &mut EntityComponentManager) {
-=======
 impl System<VecEntityStore> for PrintSystem {
     fn run(&self, _: &mut EntityComponentManager<VecEntityStore>) {
->>>>>>> 93bca4fd
         println!("Print");
     }
 }

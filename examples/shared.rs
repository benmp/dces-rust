--- conflicted
+++ resolved
@@ -16,18 +16,12 @@
     source: Entity,
 }
 
-<<<<<<< HEAD
-impl System<VecEntityContainer> for SizeSystem {
-    fn run(&self, _entities: &VecEntityContainer, ecm: &mut EntityComponentManager) {
-        if let Ok(comp) = ecm.borrow_mut_component::<Size>(self.source) {
-=======
 impl System<VecEntityStore> for SizeSystem {
     fn run(&self, ecm: &mut EntityComponentManager<VecEntityStore>) {
         if let Ok(comp) = ecm
             .component_store_mut()
             .borrow_mut_component::<Size>(self.source)
         {
->>>>>>> 93bca4fd
             comp.width += 1;
             comp.height += 1;
         }
@@ -35,14 +29,6 @@
 }
 
 pub struct PrintSystem;
-<<<<<<< HEAD
-impl System<VecEntityContainer> for PrintSystem {
-    fn run(&self, entities: &VecEntityContainer, ecm: &mut EntityComponentManager) {
-        for entity in &entities.inner {
-            if let Ok(name) = ecm.borrow_component::<Name>(*entity) {
-                if let Ok(size) = ecm.borrow_component::<Size>(*entity) {
-                    println!("entity: {}; name: {}; width: {}; height: {}", entity.0, name.0, size.width, size.height);
-=======
 impl System<VecEntityStore> for PrintSystem {
     fn run(&self, ecm: &mut EntityComponentManager<VecEntityStore>) {
         let (e_store, c_store) = ecm.stores();
@@ -54,7 +40,6 @@
                         "entity: {}; name: {}; width: {}; height: {}",
                         entity.0, name.0, size.width, size.height
                     );
->>>>>>> 93bca4fd
                 }
             }
         }
